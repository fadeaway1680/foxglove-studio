// This Source Code Form is subject to the terms of the Mozilla Public
// License, v2.0. If a copy of the MPL was not distributed with this
// file, You can obtain one at http://mozilla.org/MPL/2.0/

import { Stack, Typography as MuiTypography, TypographyVariant } from "@mui/material";
import { StoryObj } from "@storybook/react";
import { ReactNode } from "react";

export default {
  title: "Theme/Data Display/Typography",
};

function Wrapper({ children }: { children: ReactNode }): JSX.Element {
  return <Stack sx={{ border: "1px dotted", borderColor: "info.main" }}>{children}</Stack>;
}

<<<<<<< HEAD
const variants: { variant: TypographyVariant; text: string }[] = [
  { variant: "h1", text: "h1. Heading" },
  { variant: "h2", text: "h2. Heading" },
  { variant: "h3", text: "h3. Heading" },
  { variant: "h4", text: "h4. Heading" },
  { variant: "h5", text: "h5. Heading" },
  { variant: "h6", text: "h6. Heading" },
  {
    variant: "subtitle1",
    text: "subtitle1. Lorem ipsum dolor sit amet, consectetur adipisicing elit. Quos blanditiis tenetur",
  },
  {
    variant: "subtitle2",
    text: "subtitle2. Lorem ipsum dolor sit amet, consectetur adipisicing elit. Quos blanditiis tenetur",
  },
  {
    variant: "body1",
    text: "body1. Lorem ipsum dolor sit amet, consectetur adipisicing elit. Quos blanditiis tenetur unde suscipit, quam beatae rerum inventore consectetur, neque doloribus, cupiditate numquam dignissimos laborum fugiat deleniti? Eum quasi quidem quibusdam.",
  },
  {
    variant: "body2",
    text: "body2. Lorem ipsum dolor sit amet, consectetur adipisicing elit. Quos blanditiis tenetur unde suscipit, quam beatae rerum inventore consectetur, neque doloribus, cupiditate numquam dignissimos laborum fugiat deleniti? Eum quasi quidem quibusdam.",
  },
  { variant: "button", text: "button text" },
  { variant: "caption", text: "caption text" },
  { variant: "overline", text: "overline text" },
];

export const Typography: StoryObj = {
=======
export const Variants: StoryObj = {
>>>>>>> 811f3f6e
  render: function Story() {
    return (
      <Stack gap={1} padding={1}>
        {variants.map(({ variant, text }) => (
          <Wrapper key={variant}>
            <MuiTypography variant={variant} display="block" gutterBottom>
              {text}
            </MuiTypography>
          </Wrapper>
        ))}
      </Stack>
    );
  },
<<<<<<< HEAD
=======
  parameters: { colorScheme: "light" },
};

const fontFeatures = [
  { label: "tnum", text: "0123456789" },
  { label: "calt", text: "=> == === 1x1 2*2 3xA ++ :=" },
  // we don't currently use these ligatures but putting it in just so we never forget it exists
  { label: "cv08 / cv10", text: "显示时间戳在" },
];

export const FontFeatureSettings: StoryObj = {
  render: () => (
    <table>
      <tbody>
        {fontFeatures.map(({ label, text }) => (
          <tr key={label}>
            <th style={{ width: 100 }}>{label}</th> <td>{text}</td>
          </tr>
        ))}
      </tbody>
    </table>
  ),
>>>>>>> 811f3f6e
  parameters: { colorScheme: "light" },
};

export const FontFeatureSettingsChinese: StoryObj = {
  ...FontFeatureSettings,
  parameters: { forceLanguage: "zh", colorScheme: "light" },
};

export const FontFeatureSettingsJapanese: StoryObj = {
  ...FontFeatureSettings,
  parameters: { forceLanguage: "ja", colorScheme: "light" },
};<|MERGE_RESOLUTION|>--- conflicted
+++ resolved
@@ -14,7 +14,6 @@
   return <Stack sx={{ border: "1px dotted", borderColor: "info.main" }}>{children}</Stack>;
 }
 
-<<<<<<< HEAD
 const variants: { variant: TypographyVariant; text: string }[] = [
   { variant: "h1", text: "h1. Heading" },
   { variant: "h2", text: "h2. Heading" },
@@ -44,9 +43,6 @@
 ];
 
 export const Typography: StoryObj = {
-=======
-export const Variants: StoryObj = {
->>>>>>> 811f3f6e
   render: function Story() {
     return (
       <Stack gap={1} padding={1}>
@@ -60,8 +56,6 @@
       </Stack>
     );
   },
-<<<<<<< HEAD
-=======
   parameters: { colorScheme: "light" },
 };
 
@@ -84,7 +78,6 @@
       </tbody>
     </table>
   ),
->>>>>>> 811f3f6e
   parameters: { colorScheme: "light" },
 };
 
