// This Source Code Form is subject to the terms of the Mozilla Public
// License, v2.0. If a copy of the MPL was not distributed with this
// file, You can obtain one at http://mozilla.org/MPL/2.0/

import * as Comlink from "comlink";

import { RawImage } from "@foxglove/schemas";

import type { RawImageOptions } from "./decodeImage";
import { Image as RosImage } from "../../ros";

/**
 * Provides a worker that can process RawImages on a background thread.
 *
 * The input image data must be **copied** to the worker, because image messages may be used
 * concurrently by other panels and features of the app. However, the resulting decoded data is
 * [transferred](https://developer.mozilla.org/en-US/docs/Web/API/Web_Workers_API/Transferable_objects)
 * back to the main thread.
 */
export class WorkerImageDecoder {
  #worker: Worker;
  #remote: Comlink.Remote<(typeof import("./WorkerImageDecoder.worker"))["service"]>;

  public constructor() {
    this.#worker = new Worker(
      // foxglove-depcheck-used: babel-plugin-transform-import-meta
      new URL("./WorkerImageDecoder.worker", import.meta.url),
    );
    this.#remote = Comlink.wrap(this.#worker);
  }

  /**
   * Copies `image` to the worker, and transfers the decoded result back to the main thread.
   */
  public async decode(
    image: RosImage | RawImage,
    options: Partial<RawImageOptions>,
  ): Promise<ImageData> {
<<<<<<< HEAD
    return await new Promise((resolve, reject) => {
      const prevAbort = this.#abort;
      // abort previous request
      this.#abort = makeAbort(reject);
      void this.#remote.decode(image, options).then(resolve).catch(reject).finally(prevAbort);
    });
=======
    return await this.#remote.decode(image, options);
>>>>>>> b02fcd19
  }

  public terminate(): void {
    this.#worker.terminate();
  }
}

function makeAbort(reject: (reason?: unknown) => void): () => void {
  return () => {
    reject(new Error("Decode aborted."));
  };
}<|MERGE_RESOLUTION|>--- conflicted
+++ resolved
@@ -20,6 +20,7 @@
 export class WorkerImageDecoder {
   #worker: Worker;
   #remote: Comlink.Remote<(typeof import("./WorkerImageDecoder.worker"))["service"]>;
+  #abort?: () => void;
 
   public constructor() {
     this.#worker = new Worker(
@@ -36,19 +37,27 @@
     image: RosImage | RawImage,
     options: Partial<RawImageOptions>,
   ): Promise<ImageData> {
-<<<<<<< HEAD
     return await new Promise((resolve, reject) => {
+      /** More decode requests can be made while the last one is being processed
+       * so we need to keep track of the previous abort function and abort if the
+       * next one finishes before the first. If it's already resolved, then the abort is a noop.
+       */
       const prevAbort = this.#abort;
       // abort previous request
       this.#abort = makeAbort(reject);
       void this.#remote.decode(image, options).then(resolve).catch(reject).finally(prevAbort);
     });
-=======
-    return await this.#remote.decode(image, options);
->>>>>>> b02fcd19
   }
 
   public terminate(): void {
+    /** Need to abort as well as terminate because the worker.terminate() call
+     * causes the promise to be neither resolved nor rejected. This creates a circular
+     * reference loop with the `.then` functions within the renderable, causing the
+     * Renderer to never be garbage collected because it's linked to this ongoing
+     * promise and worker.
+     */
+    this.#abort?.();
+    this.#abort = undefined;
     this.#worker.terminate();
   }
 }
